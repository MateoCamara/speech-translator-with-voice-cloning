--- conflicted
+++ resolved
@@ -21,11 +21,7 @@
 1. **Voice Activity Detection (VAD)**: [silero VAD v5](https://github.com/snakers4/silero-vad)
 2. **Speech to Text (STT)**: Whisper checkpoints (including [distilled versions](https://huggingface.co/distil-whisper))
 3. **Language Model (LM)**: Any instruct model available on the [Hugging Face Hub](https://huggingface.co/models?pipeline_tag=text-generation&sort=trending)! 🤗
-<<<<<<< HEAD
-4. **Text to Speech (TTS)**: [Parler-TTS](https://github.com/huggingface/parler-tts)
-=======
 4. **Text to Speech (TTS)**: [Parler-TTS](https://github.com/huggingface/parler-tts)🤗
->>>>>>> 8f427735
 
 ### Modularity
 The pipeline aims to provide a fully open and modular approach, leveraging models available on the Transformers library via the Hugging Face hub. The level of modularity intended for each part is as follows:
@@ -74,9 +70,8 @@
 python listen_and_play.py --host localhost
 ```
 
-<<<<<<< HEAD
 You can pass `--device mps` to run it locally on a Mac.
-=======
+
 ### Recommended usage
 
 Leverage Torch Compile for Whisper and Parler-TTS:
@@ -92,9 +87,6 @@
 ```
 
 For the moment, modes capturing CUDA Graphs are not compatible with streaming Parler-TTS (`reduce-overhead`, `max-autotune`).
-
-
->>>>>>> 8f427735
 
 ## Command-line Usage
 
